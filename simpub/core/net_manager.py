--- conflicted
+++ resolved
@@ -16,8 +16,6 @@
 from .utils import NodeInfo, DISCOVERY_PORT, HEARTBEAT_INTERVAL
 from .utils import EchoHeader, MSG, NodeAddress
 from .utils import split_byte, get_zmq_socket_port, create_address
-<<<<<<< HEAD
-=======
 from .utils import AsyncSocket
 
 
@@ -242,7 +240,6 @@
 
     def process_bytes_request(self, msg: bytes) -> bytes:
         return self.callback_func(msg.decode()).encode()
->>>>>>> d1ba58f8
 
 
 class NodesInfoManager:
